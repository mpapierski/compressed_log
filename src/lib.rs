<<<<<<< HEAD
#[macro_use]
mod macros;
=======
#![warn(clippy::all)]
#![allow(clippy::pedantic)]

>>>>>>> 793d58fd
pub mod builder;
pub mod client;
pub mod format;
pub mod logger;
pub mod lz4;

#[macro_use]
extern crate actix;
#[macro_use]
extern crate failure;

#[macro_use]
#[cfg(test)]

extern crate log;
#[cfg(test)]
mod tests {
    #[test]
    fn it_works() {
        assert_eq!(2 + 2, 4);
    }
}<|MERGE_RESOLUTION|>--- conflicted
+++ resolved
@@ -1,11 +1,6 @@
-<<<<<<< HEAD
 #[macro_use]
 mod macros;
-=======
-#![warn(clippy::all)]
-#![allow(clippy::pedantic)]
 
->>>>>>> 793d58fd
 pub mod builder;
 pub mod client;
 pub mod format;
